--- conflicted
+++ resolved
@@ -1253,21 +1253,11 @@
     size_t nb_rows = (REALM_MAX_BPNODE_SIZE == 4) ? 50 : 500;
     size_t insert_pos = (REALM_MAX_BPNODE_SIZE == 4) ? 40 : 177;
 
-<<<<<<< HEAD
-=======
-// ONLY(Upgrade_Database_9_10)
-TEST_IF(Upgrade_Database_9_10, REALM_MAX_BPNODE_SIZE == 4 || REALM_MAX_BPNODE_SIZE == 1000)
-{
-    size_t nb_rows = (REALM_MAX_BPNODE_SIZE == 4) ? 50 : 500;
-    size_t insert_pos = (REALM_MAX_BPNODE_SIZE == 4) ? 40 : 177;
-
->>>>>>> c5f58727
     std::string path = test_util::get_test_resource_path() + "test_upgrade_database_" +
                        util::to_string(REALM_MAX_BPNODE_SIZE) + "_9_to_10.realm";
 #if TEST_READ_UPGRADE_MODE
     CHECK_OR_RETURN(File::exists(path));
 
-<<<<<<< HEAD
     SHARED_GROUP_TEST_PATH(temp_copy);
 
     // Make a copy of the version 9 database so that we keep the
@@ -1409,83 +1399,6 @@
             // Upgrade failed - try again
         }
     }
-=======
-    // Opening in read-only mode, so it doesn't upgrade
-    Group g(path);
-    CHECK_EQUAL(_impl::GroupFriend::get_history_schema_version(g), 0);
-    CHECK_EQUAL(_impl::GroupFriend::get_file_format_version(g), 9);
-
-    ConstTableRef t = g.get_table("table");
-    ConstTableRef o = g.get_table("other");
-    CHECK(t);
-    CHECK(o);
-    CHECK_EQUAL(t->size(), nb_rows + 1);
-    CHECK_EQUAL(o->size(), 25);
-
-    auto col_int = 0;
-    auto col_int_null = 1;
-    auto col_bool = 2;
-    auto col_bool_null = 3;
-    auto col_float = 4;
-    auto col_double = 5;
-    auto col_string = 6;
-    auto col_string_i = 7;
-    auto col_binary = 8;
-    auto col_date = 9;
-    auto col_link = 10;
-    auto col_linklist = 11;
-    auto col_int_list = 12;
-
-    CHECK_EQUAL(t->get_column_name(col_int), "int");
-    CHECK_EQUAL(t->get_column_name(col_int_null), "int");
-    CHECK_EQUAL(t->get_column_name(col_bool), "");
-    CHECK_EQUAL(t->get_column_name(col_bool_null), "bool_null");
-    CHECK_EQUAL(t->get_column_name(col_float), "float");
-    CHECK_EQUAL(t->get_column_name(col_double), "double");
-    CHECK_EQUAL(t->get_column_name(col_string), "string");
-    CHECK_EQUAL(t->get_column_name(col_string_i), "string_i");
-    CHECK_EQUAL(t->get_column_name(col_binary), "binary");
-    CHECK_EQUAL(t->get_column_name(col_date), "date");
-    CHECK_EQUAL(t->get_column_name(col_link), "link");
-    CHECK_EQUAL(t->get_column_name(col_linklist), "linklist");
-    CHECK_EQUAL(t->get_column_name(col_int_list), "integers");
-    CHECK_EQUAL(o->get_column_name(0), "int");
-
-    CHECK_EQUAL(t->get_column_type(col_int), type_Int);
-    CHECK_EQUAL(t->get_column_type(col_int_null), type_Int);
-    CHECK_EQUAL(t->get_column_type(col_bool), type_Bool);
-    CHECK_EQUAL(t->get_column_type(col_bool_null), type_Bool);
-    CHECK_EQUAL(t->get_column_type(col_float), type_Float);
-    CHECK_EQUAL(t->get_column_type(col_double), type_Double);
-    CHECK_EQUAL(t->get_column_type(col_string), type_String);
-    CHECK_EQUAL(t->get_column_type(col_string_i), type_String);
-    CHECK_EQUAL(t->get_column_type(col_binary), type_Binary);
-    CHECK_EQUAL(t->get_column_type(col_date), type_Timestamp);
-    CHECK_EQUAL(t->get_column_type(col_link), type_Link);
-    CHECK_EQUAL(t->get_column_type(col_linklist), type_LinkList);
-    CHECK_EQUAL(t->get_column_type(col_int_list), type_Table);
-
-    CHECK_EQUAL(t->is_nullable(col_int), false);
-    CHECK_EQUAL(t->is_nullable(col_int_null), true);
-    CHECK_EQUAL(t->is_nullable(col_bool), false);
-    CHECK_EQUAL(t->is_nullable(col_bool_null), true);
-    CHECK_EQUAL(t->is_nullable(col_float), false);
-    CHECK_EQUAL(t->is_nullable(col_double), false);
-    CHECK_EQUAL(t->is_nullable(col_string), false);
-    CHECK_EQUAL(t->is_nullable(col_string_i), true);
-    CHECK_EQUAL(t->is_nullable(col_binary), false);
-    CHECK_EQUAL(t->is_nullable(col_date), false);
-    CHECK_EQUAL(t->is_nullable(col_link), true);
-    CHECK_EQUAL(t->is_nullable(col_linklist), false);
-    CHECK_EQUAL(t->is_nullable(col_int_list), false);
-
-    CHECK_EQUAL(t->has_search_index(col_string), false);
-    CHECK_EQUAL(t->has_search_index(col_string_i), true);
-
-    CHECK_EQUAL(t->get_string(col_string, insert_pos),
-                "This is a rather long string, that should not be very much shorter");
-    CHECK_EQUAL(t->get_binary(col_binary, insert_pos), BinaryData("", 0));
->>>>>>> c5f58727
 
 #else
     // NOTE: This code must be executed from an old file-format-version 9
@@ -1519,13 +1432,8 @@
         if (i % 2) {
             t->set_int(col_int, i, i);
             t->set_int(col_int_null, i, i);
-<<<<<<< HEAD
-            t->set_bool(col_bool, i, (i % 2) == 0);
-            t->set_bool(col_bool_null, i, (i % 2) == 0);
-=======
             t->set_bool(col_bool, i, (i % 3) == 0);
             t->set_bool(col_bool_null, i, (i % 3) == 0);
->>>>>>> c5f58727
             t->set_float(col_float, i, i * 1.5f);
             t->set_double(col_double, i, i * 2.5);
 
@@ -1576,10 +1484,6 @@
     g.write(path);
 #endif // TEST_READ_UPGRADE_MODE
 }
-<<<<<<< HEAD
 #endif
-=======
-
->>>>>>> c5f58727
 
 #endif // TEST_GROUP