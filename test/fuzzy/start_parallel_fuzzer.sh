#!/usr/bin/env bash

SCRIPT=$(basename "${BASH_SOURCE[0]}")
DIR=$(cd "$(dirname ${BASH_SOURCE[0]})" && pwd)
ROOTDIR=$(dirname $(dirname ${DIR}))
BUILD_DIR="build_afl"

if [ "$#" -ne 2 ]; then
    echo "Usage: ${SCRIPT} <num_fuzzers> <fuzz_test>"
    echo "          num_fuzzers: the number of fuzzers to run in parallel"
    echo "          fuzz_test  : group or transact-log"
    exit 1
fi
num_fuzzers="$1"
fuzz_test="$2"

if [ "$(uname)" = "Darwin" ]; then
    # FIXME: Consider detecting if ReportCrash was already unloaded and skip this message
    #        or print and don't try to run AFL.
    echo "----------------------------------------------------------------------------------------"
    echo "Make sure you have unloaded the OS X crash reporter:"
    echo
    echo "launchctl unload -w /System/Library/LaunchAgents/com.apple.ReportCrash.plist"
    echo "sudo launchctl unload -w /System/Library/LaunchDaemons/com.apple.ReportCrash.Root.plist"
    echo "----------------------------------------------------------------------------------------"
else
    # FIXME: Check if AFL works if the core pattern is different, but does not start with | and test for that
    if [ "$(cat /proc/sys/kernel/core_pattern)" != "core" ]; then
        echo "----------------------------------------------------------------------------------------"
        echo "AFL might mistake crashes with hangs if the core is outputed to an external process"
        echo "Please run:"
        echo
        echo "sudo sh -c 'echo core > /proc/sys/kernel/core_pattern'"
        echo "----------------------------------------------------------------------------------------"
        exit 1
    fi
fi

echo "Building..."

<<<<<<< HEAD
cd "${DIR}/../.." || exit
rm -rf "${BUILD_DIR}"
mkdir "${BUILD_DIR}"
cd "${BUILD_DIR}"
cmake -D REALM_AFL=ON \
      -D REALM_MAX_BPNODE_SIZE=4 \
      -D REALM_ENABLE_ENCRYPTION=ON \
      -G Ninja \
      ..
ninja "fuzz-${fuzz_test}"
=======
cd ../../
RAND_NODE_SIZE=$(python -c "import random; print (random.randint(4,999), 1000)[bool(random.randint(0,1))]")
REALM_MAX_BPNODE_SIZE_DEBUG="$RAND_NODE_SIZE" REALM_ENABLE_ENCRYPTION=yes sh build.sh config
CXX="$compiler" REALM_HAVE_CONFIG=yes make -j $num_fuzzers fuzz-debug "$flags"

cd -
>>>>>>> 799c4d76

echo "Cleaning up the findings directory"

pkill afl-fuzz
rm -rf findings/*
mkdir findings

# see also stop_parallel_fuzzer.sh
time_out="1000" # ms
memory="100" # MB

echo "Starting $num_fuzzers fuzzers in parallel"

# if we have only one fuzzer
if [ "$num_fuzzers" -eq 1 ]; then
    afl-fuzz -t "$time_out" \
             -m "$memory" \
             -i "${ROOTDIR}/test/fuzzy/testcases" \
             -o findings \
             "test/fuzzy/fuzz-${fuzz_test}" @@
    exit 0
fi

# start the fuzzers in parallel
for i in $(seq 1 "$num_fuzzers"); do
    [[ $i -eq 1 ]] && flag="-M" || flag="-S"
    afl-fuzz -t "$time_out" \
             -m "$memory" \
             -i "${ROOTDIR}/test/fuzzy/testcases" \
             -o findings \
             "${flag}" "fuzzer$i" \
             "test/fuzzy/fuzz-${fuzz_test}" @@ --name "fuzzer$i" >/dev/null 2>&1 &
done

echo
echo "Use afl-whatsup ${BUILD_DIR}/findings/ to check progress"
echo<|MERGE_RESOLUTION|>--- conflicted
+++ resolved
@@ -38,25 +38,17 @@
 
 echo "Building..."
 
-<<<<<<< HEAD
 cd "${DIR}/../.." || exit
 rm -rf "${BUILD_DIR}"
 mkdir "${BUILD_DIR}"
-cd "${BUILD_DIR}"
+cd "${BUILD_DIR}" || exit
+RAND_NODE_SIZE=$(python -c "import random; print (random.randint(4,999), 1000)[bool(random.randint(0,1))]")
 cmake -D REALM_AFL=ON \
-      -D REALM_MAX_BPNODE_SIZE=4 \
+      -D REALM_MAX_BPNODE_SIZE="${RAND_NODE_SIZE}" \
       -D REALM_ENABLE_ENCRYPTION=ON \
       -G Ninja \
       ..
 ninja "fuzz-${fuzz_test}"
-=======
-cd ../../
-RAND_NODE_SIZE=$(python -c "import random; print (random.randint(4,999), 1000)[bool(random.randint(0,1))]")
-REALM_MAX_BPNODE_SIZE_DEBUG="$RAND_NODE_SIZE" REALM_ENABLE_ENCRYPTION=yes sh build.sh config
-CXX="$compiler" REALM_HAVE_CONFIG=yes make -j $num_fuzzers fuzz-debug "$flags"
-
-cd -
->>>>>>> 799c4d76
 
 echo "Cleaning up the findings directory"
 
