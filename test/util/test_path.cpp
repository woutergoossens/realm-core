--- conflicted
+++ resolved
@@ -63,13 +63,8 @@
     std::string  test_name = context.test_details.test_name;
     int recurrence_index = context.recurrence_index;
     std::ostringstream out;
-<<<<<<< HEAD
-    out.imbue(std::locale::classic());
+    out.imbue(locale_classic);
     out << path_prefix << sanitize_for_file_name(test_name) << '.' << (recurrence_index + 1) <<
-=======
-    out.imbue(locale_classic);
-    out << path_prefix << sanitize_for_file_name(test_name) << '.' << (recurrence_index+1) <<
->>>>>>> 6aba6608
         suffix;
     return out.str();
 }
@@ -165,18 +160,7 @@
 SharedGroupTestPathGuard::SharedGroupTestPathGuard(const std::string& path):
     TestPathGuard(path)
 {
-<<<<<<< HEAD
-    try {
-        do_clean_dir(path + ".management", ".management");
-        remove_dir(path + ".management");
-        File::try_remove(get_lock_path());
-    }
-    catch (...) {
-        // exception ignored
-    }
-=======
     cleanup();
->>>>>>> 6aba6608
 }
 
 
@@ -189,14 +173,9 @@
 void SharedGroupTestPathGuard::cleanup() const noexcept
 {
     try {
-<<<<<<< HEAD
         do_clean_dir(m_path + ".management", ".management");
-        remove_dir(m_path + ".management");
-=======
-        do_clean_dir(m_path+ ".management", ".management");
-        if (File::is_dir(m_path+".management"))
-            remove_dir(m_path+ ".management");
->>>>>>> 6aba6608
+        if (File::is_dir(m_path + ".management"))
+            remove_dir(m_path + ".management");
         File::try_remove(get_lock_path());
     }
     catch (...) {
