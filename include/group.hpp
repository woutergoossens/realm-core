--- conflicted
+++ resolved
@@ -103,11 +103,8 @@
     bool m_isValid;
 
 private:
-<<<<<<< HEAD
     friend Table* GroupHelper_get_table_ptr(Group* grp, const char* name);
 
-=======
->>>>>>> 67708b1b
     Table* get_table_ptr(const char* name);
     template<class T> T* get_table_ptr(const char* name);
 };
