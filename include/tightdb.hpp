--- conflicted
+++ resolved
@@ -343,9 +343,4 @@
 typedef ::tightdb::BasicTable<Table##Spec> Table;
 
 
-<<<<<<< HEAD
-
-#endif // __TIGHTDB_H
-=======
-#endif // TIGHTDB_TIGHTDB_HPP
->>>>>>> 67708b1b
+#endif // TIGHTDB_TIGHTDB_HPP