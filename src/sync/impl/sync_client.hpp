--- conflicted
+++ resolved
@@ -68,12 +68,8 @@
 #else
     {
     }
-<<<<<<< HEAD
 #endif
 
-=======
-    
->>>>>>> 72a67d0f
     void cancel_reconnect_delay() {
         client.cancel_reconnect_delay();
     }
