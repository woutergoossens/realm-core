--- conflicted
+++ resolved
@@ -415,14 +415,8 @@
 
     BinaryData get_uncommitted_changes() const noexcept override;
 
-<<<<<<< HEAD
-    std::string get_database_path() override;
     void initialize(DB&) override;
     void do_initiate_transact(Group& group, version_type, bool) override;
-=======
-    void initialize(SharedGroup&) override;
-    void do_initiate_transact(version_type, bool) override;
->>>>>>> 432c5058
     version_type do_prepare_commit(version_type orig_version) override;
     void do_finalize_commit() noexcept override;
     void do_abort_transact() noexcept override;
