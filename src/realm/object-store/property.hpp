////////////////////////////////////////////////////////////////////////////
//
// Copyright 2015 Realm Inc.
//
// Licensed under the Apache License, Version 2.0 (the "License");
// you may not use this file except in compliance with the License.
// You may obtain a copy of the License at
//
// http://www.apache.org/licenses/LICENSE-2.0
//
// Unless required by applicable law or agreed to in writing, software
// distributed under the License is distributed on an "AS IS" BASIS,
// WITHOUT WARRANTIES OR CONDITIONS OF ANY KIND, either express or implied.
// See the License for the specific language governing permissions and
// limitations under the License.
//
////////////////////////////////////////////////////////////////////////////

#ifndef REALM_PROPERTY_HPP
#define REALM_PROPERTY_HPP

#include <realm/object-store/util/tagged_bool.hpp>

#include <realm/util/features.h>
#include <realm/util/assert.hpp>
// FIXME: keys.hpp is currently pretty heavyweight
#include <realm/keys.hpp>

#include <string>

namespace realm {
namespace util {
template <typename>
class Optional;
}
class BinaryData;
class Decimal128;
class Obj;
class ObjectId;
class StringData;
class Table;
class Timestamp;
class UUID;

enum class PropertyType : unsigned short {
    Int = 0,
    Bool = 1,
    String = 2,
    Data = 3,
    Date = 4,
    Float = 5,
    Double = 6,
    Object = 7,         // currently must be either Array xor Nullable
    LinkingObjects = 8, // currently must be Array and not Nullable

    // deprecated and remains only for reading old files
    Any = 9,

    ObjectId = 10,
    Decimal = 11,
    UUID = 12,

    // Flags which can be combined with any of the above types except as noted
    Required = 0,
    Nullable = 64,
    Array = 128,
    Set = 256,

    Collection = Array | Set,
    Flags = Nullable | Array | Set
};

struct Property {
    using IsPrimary = util::TaggedBool<class IsPrimaryTag>;
    using IsIndexed = util::TaggedBool<class IsIndexedTag>;

    // The internal column name used in the Realm file.
    std::string name;

    // The public name used by the binding to represent the internal column name in the Realm file. Bindings can use
    // this to expose a different name in the binding API, e.g. to map between different naming conventions.
    //
    // Public names are only ever user defined, they are not persisted on disk, so reading the schema from the file
    // will leave this field empty. If `public_name` is empty, the internal and public name are considered to be the
    // same.
    //
    // ObjectStore will ensure that no conflicts occur between persisted properties and the public name, so
    // the public name is just as unique an identifier as the internal name in the file.
    //
    // In order to respect public names bindings should use `ObjectSchema::property_for_public_name()` in the schema
    // and `Object::value_for_property()` in the Object accessor for reading fields defined by the public name.
    //
    // For queries, bindings should provide an appropriate `KeyPathMapping` definition. Bindings are responsible
    // for creating this.
    std::string public_name;
    PropertyType type = PropertyType::Int;
    std::string object_type;
    std::string link_origin_property_name;
    IsPrimary is_primary = false;
    IsIndexed is_indexed = false;

    ColKey column_key;

    Property() = default;

    Property(std::string name, PropertyType type, IsPrimary primary = false, IsIndexed indexed = false,
             std::string public_name = "");

    Property(std::string name, PropertyType type, std::string object_type, std::string link_origin_property_name = "",
             std::string public_name = "");

    Property(Property const&) = default;
    Property(Property&&) noexcept = default;
    Property& operator=(Property const&) = default;
    Property& operator=(Property&&) noexcept = default;

    bool requires_index() const
    {
        return is_indexed && !is_primary;
    }

    bool type_is_indexable() const noexcept;
    bool type_is_nullable() const noexcept;

    std::string type_string() const;
};

template <typename E>
constexpr auto to_underlying(E e)
{
    return static_cast<typename std::underlying_type<E>::type>(e);
}

inline constexpr PropertyType operator&(PropertyType a, PropertyType b)
{
    return static_cast<PropertyType>(to_underlying(a) & to_underlying(b));
}

inline constexpr PropertyType operator|(PropertyType a, PropertyType b)
{
    return static_cast<PropertyType>(to_underlying(a) | to_underlying(b));
}

inline constexpr PropertyType operator^(PropertyType a, PropertyType b)
{
    return static_cast<PropertyType>(to_underlying(a) ^ to_underlying(b));
}

inline constexpr PropertyType operator~(PropertyType a)
{
    return static_cast<PropertyType>(~to_underlying(a));
}

inline constexpr bool operator==(PropertyType a, PropertyType b)
{
    return to_underlying(a & ~PropertyType::Flags) == to_underlying(b & ~PropertyType::Flags);
}

inline constexpr bool operator!=(PropertyType a, PropertyType b)
{
    return !(a == b);
}

inline PropertyType& operator&=(PropertyType& a, PropertyType b)
{
    a = a & b;
    return a;
}

inline PropertyType& operator|=(PropertyType& a, PropertyType b)
{
    a = a | b;
    return a;
}

inline PropertyType& operator^=(PropertyType& a, PropertyType b)
{
    a = a ^ b;
    return a;
}

inline constexpr bool is_array(PropertyType a)
{
    return to_underlying(a & PropertyType::Array) == to_underlying(PropertyType::Array);
}

inline constexpr bool is_set(PropertyType a)
{
    return to_underlying(a & PropertyType::Set) == to_underlying(PropertyType::Set);
}

<<<<<<< HEAD
=======
inline constexpr bool is_collection(PropertyType a)
{
    return to_underlying(a & PropertyType::Collection) != 0;
}

>>>>>>> 246d1c6e
inline constexpr bool is_nullable(PropertyType a)
{
    return to_underlying(a & PropertyType::Nullable) == to_underlying(PropertyType::Nullable);
}

// Some of the places we use switch_on_type() the Obj version isn't instantiatable
// or reachable, so we want to map it to a valid type to let the unreachable code compile
template <typename T>
struct NonObjType {
    using type = std::remove_reference_t<T>;
};
template <>
struct NonObjType<Obj&> {
    using type = int64_t;
};
template <typename T>
using NonObjTypeT = typename NonObjType<T>::type;

template <typename ObjType = Obj, typename Fn>
static auto switch_on_type(PropertyType type, Fn&& fn)
{
    using PT = PropertyType;
    bool is_optional = is_nullable(type);
    switch (type & ~PropertyType::Flags) {
        case PT::Int:
            return is_optional ? fn((util::Optional<int64_t>*)0) : fn((int64_t*)0);
        case PT::Bool:
            return is_optional ? fn((util::Optional<bool>*)0) : fn((bool*)0);
        case PT::Float:
            return is_optional ? fn((util::Optional<float>*)0) : fn((float*)0);
        case PT::Double:
            return is_optional ? fn((util::Optional<double>*)0) : fn((double*)0);
        case PT::String:
            return fn((StringData*)0);
        case PT::Data:
            return fn((BinaryData*)0);
        case PT::Date:
            return fn((Timestamp*)0);
        case PT::Object:
            return fn((ObjType*)0);
        case PT::ObjectId:
            return is_optional ? fn((util::Optional<ObjectId>*)0) : fn((ObjectId*)0);
        case PT::Decimal:
            return fn((Decimal128*)0);
        case PT::UUID:
            return is_optional ? fn((util::Optional<UUID>*)0) : fn((UUID*)0);
        default:
            REALM_COMPILER_HINT_UNREACHABLE();
    }
}

static const char* string_for_property_type(PropertyType type)
{
    if (is_array(type)) {
        if (type == PropertyType::LinkingObjects)
            return "linking objects";
        return "array";
    }
    if (is_set(type)) {
        return "set";
    }
    switch (type & ~PropertyType::Flags) {
        case PropertyType::String:
            return "string";
        case PropertyType::Int:
            return "int";
        case PropertyType::Bool:
            return "bool";
        case PropertyType::Date:
            return "date";
        case PropertyType::Data:
            return "data";
        case PropertyType::Double:
            return "double";
        case PropertyType::Float:
            return "float";
        case PropertyType::Object:
            return "object";
        case PropertyType::Any:
            return "any";
        case PropertyType::UUID:
            return "uuid";
        case PropertyType::LinkingObjects:
            return "linking objects";
        case PropertyType::ObjectId:
            return "object id";
        case PropertyType::Decimal:
            return "decimal";
        default:
            REALM_COMPILER_HINT_UNREACHABLE();
    }
}

inline Property::Property(std::string name, PropertyType type, IsPrimary primary, IsIndexed indexed,
                          std::string public_name)
    : name(std::move(name))
    , public_name(std::move(public_name))
    , type(type)
    , is_primary(primary)
    , is_indexed(indexed)
{
}

inline Property::Property(std::string name, PropertyType type, std::string object_type,
                          std::string link_origin_property_name, std::string public_name)
    : name(std::move(name))
    , public_name(std::move(public_name))
    , type(type)
    , object_type(std::move(object_type))
    , link_origin_property_name(std::move(link_origin_property_name))
{
}

inline bool Property::type_is_indexable() const noexcept
{
    return !is_collection(type) &&
           (type == PropertyType::Int || type == PropertyType::Bool || type == PropertyType::Date ||
            type == PropertyType::String || type == PropertyType::ObjectId || type == PropertyType::UUID);
}

inline bool Property::type_is_nullable() const noexcept
{
    return !(is_array(type) && type == PropertyType::Object) && type != PropertyType::LinkingObjects;
}

inline std::string Property::type_string() const
{
    if (is_array(type)) {
        if (type == PropertyType::Object)
            return "array<" + object_type + ">";
        if (type == PropertyType::LinkingObjects)
            return "linking objects<" + object_type + ">";
        return std::string("array<") + string_for_property_type(type & ~PropertyType::Flags) + ">";
    }
    if (is_set(type)) {
        REALM_ASSERT(type != PropertyType::LinkingObjects);
        if (type == PropertyType::Object)
            return "set<" + object_type + ">";
        return std::string("set<") + string_for_property_type(type & ~PropertyType::Flags) + ">";
    }
    switch (auto base_type = (type & ~PropertyType::Flags)) {
        case PropertyType::Object:
            return "<" + object_type + ">";
        case PropertyType::LinkingObjects:
            return "linking objects<" + object_type + ">";
        default:
            return string_for_property_type(base_type);
    }
}

inline bool operator==(Property const& lft, Property const& rgt)
{
    // note: not checking column_key
    // ordered roughly by the cost of the check
    return to_underlying(lft.type) == to_underlying(rgt.type) && lft.is_primary == rgt.is_primary &&
           lft.requires_index() == rgt.requires_index() && lft.name == rgt.name &&
           lft.object_type == rgt.object_type && lft.link_origin_property_name == rgt.link_origin_property_name;
}
} // namespace realm

#endif // REALM_PROPERTY_HPP<|MERGE_RESOLUTION|>--- conflicted
+++ resolved
@@ -189,14 +189,11 @@
     return to_underlying(a & PropertyType::Set) == to_underlying(PropertyType::Set);
 }
 
-<<<<<<< HEAD
-=======
 inline constexpr bool is_collection(PropertyType a)
 {
     return to_underlying(a & PropertyType::Collection) != 0;
 }
 
->>>>>>> 246d1c6e
 inline constexpr bool is_nullable(PropertyType a)
 {
     return to_underlying(a & PropertyType::Nullable) == to_underlying(PropertyType::Nullable);
