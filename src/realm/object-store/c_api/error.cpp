--- conflicted
+++ resolved
@@ -78,19 +78,16 @@
     }
 
     m_err.emplace();
-<<<<<<< HEAD
+    m_err->usercode_error = nullptr;
     auto populate_error = [&](const std::exception& ex, ErrorCodes::Error error_code) {
         m_err->error = realm_errno_e(error_code);
         m_err->categories = ErrorCodes::error_categories(error_code).value();
-=======
-    m_err->kind.code = 0;
-    m_err->usercode_error = nullptr;
-    auto populate_error = [&](const std::exception& ex, realm_errno_e error_number) {
-        m_err->error = error_number;
->>>>>>> 8e81d019
         try {
             m_message_buf = ex.what();
             m_err->message = m_message_buf.c_str();
+            if (error_code == ErrorCodes::CallbackFailed) {
+                m_err->usercode_error = static_cast<const CallbackFailed&>(ex).usercode_error;
+            }
         }
         catch (const std::bad_alloc&) {
             // If we are unable to build the new error because we ran out of memory we should propagate the OOM
@@ -104,30 +101,6 @@
         std::rethrow_exception(eptr);
     }
 
-<<<<<<< HEAD
-=======
-    // C API exceptions:
-    catch (const NotClonableException& ex) {
-        populate_error(ex, RLM_ERR_NOT_CLONABLE);
-    }
-    catch (const InvalidatedObjectException& ex) {
-        populate_error(ex, RLM_ERR_INVALIDATED_OBJECT);
-    }
-    catch (const UnexpectedPrimaryKeyException& ex) {
-        populate_error(ex, RLM_ERR_UNEXPECTED_PRIMARY_KEY);
-    }
-    catch (const DuplicatePrimaryKeyException& ex) {
-        populate_error(ex, RLM_ERR_DUPLICATE_PRIMARY_KEY_VALUE);
-    }
-    catch (const InvalidPropertyKeyException& ex) {
-        populate_error(ex, RLM_ERR_INVALID_PROPERTY);
-    }
-    catch (const CallbackFailed& ex) {
-        populate_error(ex, RLM_ERR_CALLBACK);
-        m_err->usercode_error = ex.usercode_error;
-    }
-
->>>>>>> 8e81d019
     // Core exceptions:
     catch (const Exception& ex) {
         populate_error(ex, ex.code());
