--- conflicted
+++ resolved
@@ -1351,30 +1351,19 @@
     return ret;
 }
 
-<<<<<<< HEAD
-
-size_t Query::count() const
-{
-#if REALM_METRICS
-    std::unique_ptr<MetricTimer> metric_timer = QueryInfo::track(this, QueryInfo::type_Count);
-#endif
-=======
-size_t Query::do_count(size_t start, size_t end, size_t limit) const
-{
-    if (limit == 0 || m_table->is_degenerate())
+
+size_t Query::do_count(size_t limit) const
+{
+    if (limit == 0)
         return 0;
 
-    if (end == size_t(-1))
-        end = m_table->size();
-
->>>>>>> 6c61b970
     if (!has_conditions()) {
         // User created query with no criteria; count all
         if (m_view) {
-            return m_view->size();
+            return std::min(m_view->size(), limit);
         }
         else {
-            return m_table->size();
+            return std::min(m_table->size(), limit);
         }
     }
 
@@ -1383,7 +1372,7 @@
 
     if (m_view) {
         size_t sz = m_view->size();
-        for (size_t t = 0; t < sz; t++) {
+        for (size_t t = 0; t < sz && cnt < limit; t++) {
             ConstObj obj = m_view->get_object(t);
             if (eval_object(obj)) {
                 cnt++;
@@ -1392,15 +1381,17 @@
     }
     else {
         auto node = root_node();
-        QueryState<int64_t> st(act_Count);
+        QueryState<int64_t> st(act_Count, limit);
 
         ClusterTree::TraverseFunction f = [&node, &st, this](const Cluster* cluster) {
             size_t e = cluster->node_size();
             node->set_cluster(cluster);
             st.m_key_offset = cluster->get_offset();
             st.m_key_values = cluster->get_key_array();
-            aggregate_internal(act_Count, ColumnTypeTraits<int64_t>::id, false, node, &st, 0, e, nullptr);
-            return false;
+            DataType col_id = ColumnTypeTraits<int64_t>::id;
+            aggregate_internal(act_Count, col_id, false, node, &st, 0, e, nullptr);
+            // Stop if limit or end is reached
+            return st.m_match_count == st.m_limit;
         };
 
         m_table->traverse_clusters(f);
@@ -1411,13 +1402,12 @@
     return cnt;
 }
 
-size_t Query::count(size_t start, size_t end, size_t limit) const
+size_t Query::count() const
 {
 #if REALM_METRICS
     std::unique_ptr<MetricTimer> metric_timer = QueryInfo::track(this, QueryInfo::type_Count);
 #endif
-    return do_count(start, end, limit);
-
+    return do_count();
 }
 
 TableView Query::find_all(const DescriptorOrdering& descriptor)
@@ -1438,12 +1428,13 @@
     bool only_limit = true;
     size_t min_limit = size_t(-1);
     for (size_t i = 0; i < descriptor.size(); ++i) {
-        if (!descriptor.descriptor_is_limit(i)) {
+        if (descriptor.get_type(i) != DescriptorType::Limit) {
             only_limit = false;
             break;
-        } else {
-            const LimitDescriptor* limit = dynamic_cast<const LimitDescriptor*>(descriptor[i]);
-            REALM_ASSERT(limit);
+        }
+        else {
+            REALM_ASSERT(dynamic_cast<const LimitDescriptor*>(descriptor[i]));
+            const LimitDescriptor* limit = static_cast<const LimitDescriptor*>(descriptor[i]);
             min_limit = std::min(min_limit, limit->get_limit());
         }
     }
@@ -1465,7 +1456,7 @@
 #endif
     realm::util::Optional<size_t> min_limit = descriptor.get_min_limit();
 
-    if ((bool(min_limit) && *min_limit == 0) || m_table->is_degenerate())
+    if (bool(min_limit) && *min_limit == 0)
         return 0;
 
     const size_t start = 0;
@@ -1476,7 +1467,7 @@
         if (bool(min_limit)) {
             limit = *min_limit;
         }
-        return do_count(start, end, limit);
+        return do_count(limit);
     }
 
     TableView ret(*m_table, *this, start, end, limit);
