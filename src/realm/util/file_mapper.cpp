--- conflicted
+++ resolved
@@ -696,19 +696,6 @@
 #endif
 
 #ifdef _GNU_SOURCE
-<<<<<<< HEAD
-    static_cast<void>(fd);
-    static_cast<void>(a);
-    static_cast<void>(file_offset);
-    void* new_addr = ::mremap(old_addr, old_size, new_size, MREMAP_MAYMOVE);
-    if (new_addr != MAP_FAILED)
-        return new_addr;
-    int err = errno; // Eliminate any risk of clobbering
-    throw std::runtime_error(get_errno_msg("mremap(): failed: ", err));
-#else
-    void* new_addr = mmap(fd, 0, new_size, a, nullptr);
-    if(::munmap(old_addr, old_size) != 0) {
-=======
     {
         void* new_addr = ::mremap(old_addr, old_size, new_size, MREMAP_MAYMOVE);
         if (new_addr != MAP_FAILED)
@@ -720,9 +707,8 @@
     // Fall back to no-mremap case if it's not supported
 #endif
 
-    void* new_addr = mmap(fd, new_size, a, nullptr);
+    void* new_addr = mmap(fd, file_offset, new_size, a, nullptr);
     if (::munmap(old_addr, old_size) != 0) {
->>>>>>> ddfb0690
         int err = errno;
         throw std::runtime_error(get_errno_msg("munmap() failed: ", err));
     }
