--- conflicted
+++ resolved
@@ -97,20 +97,7 @@
     if (mode & GROUP_INVALID)
         return;
 
-<<<<<<< HEAD
     create_from_file(filename, true);
-=======
-    if (m_isValid) {
-        // if we just created shared group, we have to wait with
-        // actually creating it's datastructures until first write
-        if (m_persistMode == GROUP_SHARED && m_alloc.GetTopRef() == 0)
-            return;
-        else {
-            const size_t top_ref = m_alloc.GetTopRef();
-            create_from_ref(top_ref);
-        }
-    }
->>>>>>> 2cc600e0
 }
 
 Group::Group(const char* buffer, size_t len):
@@ -144,8 +131,10 @@
         // actually creating it's datastructures until first write
         if (m_persistMode == GROUP_SHARED && m_alloc.GetTopRef() == 0)
             return true;
-        else
-            create_from_ref();
+        else {
+            const size_t top_ref = m_alloc.GetTopRef();
+            create_from_ref(top_ref);
+        }
     }
 
     return isValid;
