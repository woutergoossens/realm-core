/*************************************************************************
 *
 * TIGHTDB CONFIDENTIAL
 * __________________
 *
 *  [2011] - [2012] TightDB Inc
 *  All Rights Reserved.
 *
 * NOTICE:  All information contained herein is, and remains
 * the property of TightDB Incorporated and its suppliers,
 * if any.  The intellectual and technical concepts contained
 * herein are proprietary to TightDB Incorporated
 * and its suppliers and may be covered by U.S. and Foreign Patents,
 * patents in process, and are protected by trade secret or copyright law.
 * Dissemination of this information or reproduction of this material
 * is strictly forbidden unless prior written permission is obtained
 * from TightDB Incorporated.
 *
 **************************************************************************/
#ifndef TIGHTDB_TABLE_HPP
#define TIGHTDB_TABLE_HPP

#include <utility>

#include <tightdb/column_fwd.hpp>
#include <tightdb/table_ref.hpp>
#include <tightdb/spec.hpp>
#include <tightdb/mixed.hpp>
#include <tightdb/query.hpp>


#ifdef TIGHTDB_ENABLE_REPLICATION
#  include <tightdb/replication.hpp>
#endif

namespace tightdb {

class TableView;
class ConstTableView;
class StringIndex;


/// The Table class is non-polymorphic, that is, it has no virtual
/// functions. This is important because it ensures that there is no
/// run-time distinction between a Table instance and an instance of
/// any variation of BasicTable<T>, and this, in turn, makes it valid
/// to cast a pointer from Table to BasicTable<T> even when the
/// instance is constructed as a Table. Of couse, this also assumes
/// that BasicTable<> is non-polymorphic, has no destructor, and adds
/// no extra data members.
///
/// FIXME: Table assignment (from any group to any group) could be made
/// aliasing safe as follows: Start by cloning source table into
/// target allocator. On success, assign, and then deallocate any
/// previous structure at the target.
///
/// FIXME: It might be desirable to have a 'table move' feature
/// between two places inside the same group (say from a subtable or a
/// mixed column to group level). This could be done in a very
/// efficient manner.
///
/// FIXME: When compiling in debug mode, all public table methods
/// should TIGHTDB_ASSERT(is_valid()).
class Table {
public:
    /// Construct a new freestanding top-level table with static
    /// lifetime.
    ///
    /// This constructor should be used only when placing a table
    /// instance on the stack, and it is then the responsibility of
    /// the application that there are no objects of type TableRef or
    /// ConstTableRef that refer to it, or to any of its subtables,
    /// when it goes out of scope. To create a top-level table with
    /// dynamic lifetime, use Table::create() instead.
    Table(Allocator& = Allocator::get_default());

    /// Construct a copy of the specified table as a new freestanding
    /// top-level table with static lifetime.
    ///
    /// This constructor should be used only when placing a table
    /// instance on the stack, and it is then the responsibility of
    /// the application that there are no objects of type TableRef or
    /// ConstTableRef that refer to it, or to any of its subtables,
    /// when it goes out of scope. To create a top-level table with
    /// dynamic lifetime, use Table::copy() instead.
    Table(const Table&, Allocator& = Allocator::get_default());

    ~Table();

    /// Construct a new freestanding top-level table with dynamic
    /// lifetime.
    static TableRef create(Allocator& = Allocator::get_default());

    /// Construct a copy of the specified table as a new freestanding
    /// top-level table with dynamic lifetime.
    TableRef copy(Allocator& = Allocator::get_default()) const;

    /// An invalid table must not be accessed in any way except by
    /// calling is_valid(). A table that is obtained from a Group
    /// becomes invalid if its group is destroyed. This is also true
    /// for any subtable that is obtained indirectly from a group. A
    /// subtable will generally become invalid if its parent table is
    /// modified. Calling a const member function on a parent table,
    /// will never invalidate its subtables. A free standing table
    /// will never become invalid. A subtable of a freestanding table
    /// may become invalid.
    ///
    /// FIXME: High level language bindings will probably want to be
    /// able to explicitely invalidate a group and all tables of that
    /// group if any modifying operation fails (e.g. memory allocation
    /// failure) (and something similar for freestanding tables) since
    /// that leaves the group in state where any further access is
    /// disallowed. This way they will be able to reliably intercept
    /// any attempt at accessing such a failed group.
    ///
    /// FIXME: The C++ documentation must state that if any modifying
    /// operation on a group (incl. tables, subtables, and specs), or
    /// on a free standing table (incl. subtables and specs), then any
    /// further access to that group (except ~Group()) or freestanding
    /// table (except ~Table()) has undefined behaviour and is
    /// considered an error on behalf of the application. Note that
    /// even Table::is_valid() is disallowed in this case.
    bool is_valid() const TIGHTDB_NOEXCEPT { return m_columns.has_parent(); }

    /// A shared spec is a column specification that in general
    /// applies to many tables. A table is not allowed to directly
    /// modify its own spec if it is shared. A shared spec may only be
    /// modified via the closest ancestor table that has a nonshared
    /// spec. Such an ancestor will always exist.
    bool has_shared_spec() const;


    //@{
    /// Schema handling.
    ///
    /// Only the const qualified get_spec() and has_index() may be
    /// called for a table with shared spec. All the other methods may
    /// be called only for a top-level table or a subtable in a mixed
    /// column.
    ///
    /// With the exception of get_spec() (with and without const
    /// qualification,) and has_index(), all of these methods will
    /// invalidate all subtable accessors (instances of Table) having
    /// this table as direct or indirect ancestor.
    ///
    /// \param column_path A list of column indexes. For
    /// add_subcolumn() this list must contain at least one
    /// element. For remove_subcolumn() and rename_subcolumn() this
    /// list must contain at least two element. The first index
    /// specifies a column, C1, of this table, the next index
    /// specifies a column, C2, of the spec of C1, and so forth.
    ///
    /// \sa Spec
    Spec& get_spec();
    const Spec& get_spec() const;
    void update_from_spec(); // Must not be called for a table with shared spec
    std::size_t add_column(DataType type, StringData name); // Add a column dynamically
    std::size_t add_subcolumn(const std::vector<std::size_t>& column_path, DataType type,
                              StringData name);
    void remove_column(std::size_t column_ndx);
    void remove_subcolumn(const std::vector<std::size_t>& column_path);
    void rename_column(std::size_t column_ndx, StringData name);
    void rename_subcolumn(const std::vector<std::size_t>& column_path, StringData name);
    bool has_index(std::size_t column_ndx) const;
    void set_index(std::size_t column_ndx);
    //@}


    // Table size and deletion
    bool        is_empty() const TIGHTDB_NOEXCEPT { return m_size == 0; }
    std::size_t size() const TIGHTDB_NOEXCEPT { return m_size; }
    void        clear();

    // Column information
    std::size_t get_column_count() const TIGHTDB_NOEXCEPT;
    StringData  get_column_name(std::size_t column_ndx) const TIGHTDB_NOEXCEPT;
    std::size_t get_column_index(StringData name) const;
    DataType    get_column_type(std::size_t column_ndx) const TIGHTDB_NOEXCEPT;

    // Row handling
    std::size_t add_empty_row(std::size_t num_rows = 1);
    void        insert_empty_row(std::size_t row_ndx, std::size_t num_rows = 1);
    void        remove(std::size_t row_ndx);
    void        remove_last() { if (!is_empty()) remove(m_size-1); }
    void        move_last_over(std::size_t ndx);

    // Insert row
    // NOTE: You have to insert values in ALL columns followed by insert_done().
    void insert_int(std::size_t column_ndx, std::size_t row_ndx, int64_t value);
    void insert_bool(std::size_t column_ndx, std::size_t row_ndx, bool value);
    void insert_date(std::size_t column_ndx, std::size_t row_ndx, Date value);
    template<class E> void insert_enum(std::size_t column_ndx, std::size_t row_ndx, E value);
    void insert_float(std::size_t column_ndx, std::size_t row_ndx, float value);
    void insert_double(std::size_t column_ndx, std::size_t row_ndx, double value);
    void insert_string(std::size_t column_ndx, std::size_t row_ndx, StringData value);
    void insert_binary(std::size_t column_ndx, std::size_t row_ndx, BinaryData value);
    void insert_subtable(std::size_t column_ndx, std::size_t row_ndx); // Insert empty table
    void insert_mixed(std::size_t column_ndx, std::size_t row_ndx, Mixed value);
    void insert_done();

    // Get cell values
    int64_t     get_int(std::size_t column_ndx, std::size_t row_ndx) const TIGHTDB_NOEXCEPT;
    bool        get_bool(std::size_t column_ndx, std::size_t row_ndx) const TIGHTDB_NOEXCEPT;
    Date        get_date(std::size_t column_ndx, std::size_t row_ndx) const TIGHTDB_NOEXCEPT;
    float       get_float(std::size_t column_ndx, std::size_t row_ndx) const TIGHTDB_NOEXCEPT;
    double      get_double(std::size_t column_ndx, std::size_t row_ndx) const TIGHTDB_NOEXCEPT;
    StringData  get_string(std::size_t column_ndx, std::size_t row_ndx) const TIGHTDB_NOEXCEPT;
    BinaryData  get_binary(std::size_t column_ndx, std::size_t row_ndx) const TIGHTDB_NOEXCEPT;
    Mixed       get_mixed(std::size_t column_ndx, std::size_t row_ndx) const TIGHTDB_NOEXCEPT;
    DataType    get_mixed_type(std::size_t column_ndx, std::size_t row_ndx) const TIGHTDB_NOEXCEPT;

    // Set cell values
    void set_int(std::size_t column_ndx, std::size_t row_ndx, int64_t value);
    void set_bool(std::size_t column_ndx, std::size_t row_ndx, bool value);
    void set_date(std::size_t column_ndx, std::size_t row_ndx, Date value);
    template<class E> void set_enum(std::size_t column_ndx, std::size_t row_ndx, E value);
    void set_float(std::size_t column_ndx, std::size_t row_ndx, float value);
    void set_double(std::size_t column_ndx, std::size_t row_ndx, double value);
    void set_string(std::size_t column_ndx, std::size_t row_ndx, StringData value);
    void set_binary(std::size_t column_ndx, std::size_t row_ndx, BinaryData value);
    void set_mixed(std::size_t column_ndx, std::size_t row_ndx, Mixed value);


    void add_int(std::size_t column_ndx, int64_t value);

    /// Like insert_subtable(std::size_t, std::size_t, const Table*)
    /// but overwrites the specified cell rather than inserting a new
    /// one.
    void set_subtable(std::size_t col_ndx, std::size_t row_ndx, const Table*);

    // Sub-tables (works on columns whose type is either 'subtable' or
    // 'mixed', for a value in a mixed column that is not a subtable,
    // get_subtable() returns null, get_subtable_size() returns zero,
    // and clear_subtable() replaces the value with an empty table.)
    TableRef       get_subtable(std::size_t column_ndx, std::size_t row_ndx);
    ConstTableRef  get_subtable(std::size_t column_ndx, std::size_t row_ndx) const;
    size_t         get_subtable_size(std::size_t column_ndx, std::size_t row_ndx) const TIGHTDB_NOEXCEPT;
    void           clear_subtable(std::size_t column_ndx, std::size_t row_ndx);

    // Aggregate functions
    std::size_t  count_int(std::size_t column_ndx, int64_t value) const;
    std::size_t  count_string(std::size_t column_ndx, StringData value) const;
    std::size_t  count_float(std::size_t column_ndx, float value) const;
    std::size_t  count_double(std::size_t column_ndx, double value) const;

    int64_t sum(std::size_t column_ndx) const;
    double  sum_float(std::size_t column_ndx) const;
    double  sum_double(std::size_t column_ndx) const;
    // FIXME: What to return for below when table empty? 0?
    int64_t maximum(std::size_t column_ndx) const;
    float   maximum_float(std::size_t column_ndx) const;
    double  maximum_double(std::size_t column_ndx) const;
    int64_t minimum(std::size_t column_ndx) const;
    float   minimum_float(std::size_t column_ndx) const;
    double  minimum_double(std::size_t column_ndx) const;
    double  average(std::size_t column_ndx) const;
    double  average_float(std::size_t column_ndx) const;
    double  average_double(std::size_t column_ndx) const;

    // Searching
    std::size_t    lookup(StringData value) const;
    std::size_t    find_first_int(std::size_t column_ndx, int64_t value) const;
    std::size_t    find_first_bool(std::size_t column_ndx, bool value) const;
    std::size_t    find_first_date(std::size_t column_ndx, Date value) const;
    std::size_t    find_first_float(std::size_t column_ndx, float value) const;
    std::size_t    find_first_double(std::size_t column_ndx, double value) const;
    std::size_t    find_first_string(std::size_t column_ndx, StringData value) const;
    std::size_t    find_first_binary(std::size_t column_ndx, BinaryData value) const;

    TableView      find_all_int(std::size_t column_ndx, int64_t value);
    ConstTableView find_all_int(std::size_t column_ndx, int64_t value) const;
    TableView      find_all_bool(std::size_t column_ndx, bool value);
    ConstTableView find_all_bool(std::size_t column_ndx, bool value) const;
    TableView      find_all_date(std::size_t column_ndx, Date value);
    ConstTableView find_all_date(std::size_t column_ndx, Date value) const;
    TableView      find_all_float(std::size_t column_ndx, float value);
    ConstTableView find_all_float(std::size_t column_ndx, float value) const;
    TableView      find_all_double(std::size_t column_ndx, double value);
    ConstTableView find_all_double(std::size_t column_ndx, double value) const;
    TableView      find_all_string(std::size_t column_ndx, StringData value);
    ConstTableView find_all_string(std::size_t column_ndx, StringData value) const;
    TableView      find_all_binary(std::size_t column_ndx, BinaryData value);
    ConstTableView find_all_binary(std::size_t column_ndx, BinaryData value) const;

    TableView      distinct(std::size_t column_ndx);
    ConstTableView distinct(std::size_t column_ndx) const;

    TableView      get_sorted_view(std::size_t column_ndx, bool ascending = true);
    ConstTableView get_sorted_view(std::size_t column_ndx, bool ascending = true) const;

    //@{
    /// Find the lower/upper bound according to a column that is
    /// already sorted in ascending order.
    ///
    /// For an integer column at index 0, and an integer value '`v`',
    /// lower_bound_int(0,v) returns the index '`l`' of the first row
    /// such that `get_int(0,l) &ge; v`, and upper_bound_int(0,v)
    /// returns the index '`u`' of the first row such that
    /// `get_int(0,u) &gt; v`. In both cases, if no such row is found,
    /// the returned value is the number of rows in the table.
    ///
    ///     3 3 3 4 4 4 5 6 7 9 9 9
    ///     ^     ^     ^     ^     ^
    ///     |     |     |     |     |
    ///     |     |     |     |      -- Lower and upper bound of 15
    ///     |     |     |     |
    ///     |     |     |      -- Lower and upper bound of 8
    ///     |     |     |
    ///     |     |      -- Upper bound of 4
    ///     |     |
    ///     |      -- Lower bound of 4
    ///     |
    ///      -- Lower and upper bound of 1
    ///
    /// These functions are similar to std::lower_bound() and
    /// std::upper_bound().
    ///
    /// The string versions assume that the column is sorted according
    /// to StringData::operator<().
    std::size_t lower_bound_int(std::size_t column_ndx, int64_t value) const TIGHTDB_NOEXCEPT;
    std::size_t upper_bound_int(std::size_t column_ndx, int64_t value) const TIGHTDB_NOEXCEPT;
    std::size_t lower_bound_bool(std::size_t column_ndx, bool value) const TIGHTDB_NOEXCEPT;
    std::size_t upper_bound_bool(std::size_t column_ndx, bool value) const TIGHTDB_NOEXCEPT;
    std::size_t lower_bound_float(std::size_t column_ndx, float value) const TIGHTDB_NOEXCEPT;
    std::size_t upper_bound_float(std::size_t column_ndx, float value) const TIGHTDB_NOEXCEPT;
    std::size_t lower_bound_double(std::size_t column_ndx, double value) const TIGHTDB_NOEXCEPT;
    std::size_t upper_bound_double(std::size_t column_ndx, double value) const TIGHTDB_NOEXCEPT;
    std::size_t lower_bound_string(std::size_t column_ndx, StringData value) const TIGHTDB_NOEXCEPT;
    std::size_t upper_bound_string(std::size_t column_ndx, StringData value) const TIGHTDB_NOEXCEPT;
    //@}

    // Queries
    Query       where() { return Query(*this); }
    const Query where() const { return Query(*this); } // FIXME: There is no point in returning a const Query. We need a ConstQuery class.

    // Optimizing
    void optimize();

    // Conversion
    void to_json(std::ostream& out) const;
    void to_string(std::ostream& out, std::size_t limit = 500) const;
    void row_to_string(std::size_t row_ndx, std::ostream& out) const;

    // Get a reference to this table
    TableRef get_table_ref() { return TableRef(this); }
    ConstTableRef get_table_ref() const { return ConstTableRef(this); }

    /// Compare two tables for equality. Two tables are equal if, and
    /// only if, they contain the same columns and rows in the same
    /// order, that is, for each value V of type T at column index C
    /// and row index R in one of the tables, there is a value of type
    /// T at column index C and row index R in the other table that
    /// is equal to V.
    bool operator==(const Table&) const;

    /// Compare two tables for inequality. See operator==().
    bool operator!=(const Table& t) const;

    // Debug
#ifdef TIGHTDB_DEBUG
    void Verify() const; // Must be upper case to avoid conflict with macro in ObjC
    void to_dot(std::ostream&, StringData title = StringData()) const;
    void print() const;
    MemStats stats() const;
#endif

    class Parent;

protected:
    /// Get the subtable at the specified column and row index.
    ///
    /// The returned table pointer must always end up being wrapped in
    /// a TableRef.
    Table* get_subtable_ptr(std::size_t col_idx, std::size_t row_idx);

    /// Get the subtable at the specified column and row index.
    ///
    /// The returned table pointer must always end up being wrapped in
    /// a ConstTableRef.
    const Table* get_subtable_ptr(std::size_t col_idx, std::size_t row_idx) const;

    /// Compare the rows of two tables under the assumption that the
    /// two tables have the same spec, and therefore the same sequence
    /// of columns.
    bool compare_rows(const Table&) const;

    void insert_into(Table* parent, std::size_t col_ndx, std::size_t row_ndx) const;

    void set_into_mixed(Table* parent, std::size_t col_ndx, std::size_t row_ndx) const;

private:
    // Number of rows in this table
    std::size_t m_size;

    // On-disk format
    Array m_top;
    Array m_columns;
    Spec m_spec_set;

    // Column accessor instances
    Array m_cols;

    mutable std::size_t m_ref_count;
    mutable const StringIndex* m_lookup_index;

    Table& operator=(const Table&); // Disable copying assignment

    /// Used when the lifetime of a table is managed by reference
    /// counting. The lifetime of free-standing tables allocated on
    /// the stack by the application is not managed by reference
    /// counting, so that is a case where this tag must not be
    /// specified.
    class RefCountTag {};

    /// Construct a wrapper for a table with independent spec, and
    /// whose lifetime is managed by reference counting.
    Table(RefCountTag, Allocator&, ref_type top_ref, Parent*, std::size_t ndx_in_parent);

    /// Construct a wrapper for a table with shared spec, and whose
    /// lifetime is managed by reference counting.
    ///
    /// It is possible to construct a 'null' table by passing zero for
    /// \a columns_ref, in this case the columns will be created on
    /// demand.
    Table(RefCountTag, Allocator&, ref_type spec_ref, ref_type columns_ref,
          Parent*, std::size_t ndx_in_parent);

    void init_from_ref(ref_type top_ref, ArrayParent*, std::size_t ndx_in_parent);
    void init_from_ref(ref_type spec_ref, ref_type columns_ref,
                       ArrayParent*, std::size_t ndx_in_parent);

    void create_columns();
    void cache_columns();
    void clear_cached_columns();

    // Specification
    void adjust_column_ndx_in_parent(std::size_t column_ndx_begin, int diff) TIGHTDB_NOEXCEPT;
    void update_from_parent() TIGHTDB_NOEXCEPT;
    std::size_t do_add_column(DataType);
    void do_add_subcolumn(const std::vector<std::size_t>& column_path, std::size_t pos, DataType);
    static void do_remove_column(Array& column_refs, const Spec::ColumnInfo&);
    void do_remove_subcolumn(const std::vector<std::size_t>& column_path,
                             std::size_t column_path_ndx, const Spec::ColumnInfo&);

    void set_index(std::size_t column_ndx, bool update_spec);

    // Support function for conversions
    void to_json_row(std::size_t row_ndx, std::ostream& out) const;
    void to_string_header(std::ostream& out, std::vector<std::size_t>& widths) const;
    void to_string_row(std::size_t row_ndx, std::ostream& out, const std::vector<std::size_t>& widths) const;

    /// Assumes that the specified column is a subtable column (in
    /// particular, not a mixed column) and that the specified table
    /// has a spec that is compatible with that column, that is, the
    /// number of columns must be the same, and corresponding columns
    /// must have identical data types (as returned by
    /// get_column_type()).
    void insert_subtable(std::size_t col_ndx, std::size_t row_ndx, const Table*);

    void insert_mixed_subtable(std::size_t col_ndx, std::size_t row_ndx, const Table*);

    void set_mixed_subtable(std::size_t col_ndx, std::size_t row_ndx, const Table*);

    /// Put this table wrapper into the invalid state, which detaches
    /// it from the underlying structure of arrays. Also do this
    /// recursively for subtables. When this function returns,
    /// is_valid() will return false.
    ///
    /// This function may be called for a table wrapper that is
    /// already in the invalid state (idempotency).
    ///
    /// It is also valid to call this function for a table wrapper
    /// that has not yet been marked as invalid, but whose underlying
    /// structure of arrays have changed in an unpredictable/unknown
    /// way. This generally happens when a modifying table operation
    /// fails, and also when one transaction is ended and a new one is
    /// started.
    void invalidate();

    /// Detach all cached subtable accessors.
    void invalidate_subtables();

    void bind_ref() const TIGHTDB_NOEXCEPT { ++m_ref_count; }
    void unbind_ref() const { if (--m_ref_count == 0) delete this; } // FIXME: Cannot be noexcept since ~Table() may throw

    struct UnbindGuard;

    ColumnType get_real_column_type(std::size_t column_ndx) const TIGHTDB_NOEXCEPT;

    const Array* get_column_root(std::size_t col_ndx) const TIGHTDB_NOEXCEPT;
    std::pair<const Array*, const Array*> get_string_column_roots(std::size_t col_ndx) const
        TIGHTDB_NOEXCEPT;

    const ColumnBase& get_column_base(std::size_t column_ndx) const TIGHTDB_NOEXCEPT;
    ColumnBase& get_column_base(std::size_t column_ndx);
    template <class T, ColumnType col_type> T& get_column(std::size_t ndx);
    template <class T, ColumnType col_type> const T& get_column(std::size_t ndx) const TIGHTDB_NOEXCEPT;
    Column& get_column(std::size_t column_ndx);
    const Column& get_column(std::size_t column_ndx) const TIGHTDB_NOEXCEPT;
    ColumnFloat& get_column_float(std::size_t column_ndx);
    const ColumnFloat& get_column_float(std::size_t column_ndx) const TIGHTDB_NOEXCEPT;
    ColumnDouble& get_column_double(std::size_t column_ndx);
    const ColumnDouble& get_column_double(std::size_t column_ndx) const TIGHTDB_NOEXCEPT;
    AdaptiveStringColumn& get_column_string(std::size_t column_ndx);
    const AdaptiveStringColumn& get_column_string(std::size_t column_ndx) const TIGHTDB_NOEXCEPT;
    ColumnBinary& get_column_binary(std::size_t column_ndx);
    const ColumnBinary& get_column_binary(std::size_t column_ndx) const TIGHTDB_NOEXCEPT;
    ColumnStringEnum& get_column_string_enum(std::size_t column_ndx);
    const ColumnStringEnum& get_column_string_enum(std::size_t column_ndx) const TIGHTDB_NOEXCEPT;
    ColumnTable& get_column_table(std::size_t column_ndx);
    const ColumnTable& get_column_table(std::size_t column_ndx) const TIGHTDB_NOEXCEPT;
    ColumnMixed& get_column_mixed(std::size_t column_ndx);
    const ColumnMixed& get_column_mixed(std::size_t column_ndx) const TIGHTDB_NOEXCEPT;

    void instantiate_before_change();
    void validate_column_type(const ColumnBase& column, ColumnType expected_type, std::size_t ndx) const;

    /// Create an empty table with independent spec and return just
    /// the reference to the underlying memory.
    static ref_type create_empty_table(Allocator&);

    /// Create a column of the specified type, fill it with the
    /// specified number of default values, and return just the
    /// reference to the underlying memory.
    static ref_type create_column(DataType column_type, size_t num_default_values, Allocator&);

    /// Construct a copy of the columns array of this table using the
    /// specified allocator and return just the ref to that array.
    ///
    /// In the clone, no string column will be of the enumeration
    /// type.
    ref_type clone_columns(Allocator&) const;

    /// Construct a complete copy of this table (including its spec)
    /// using the specified allocator and return just the ref to the
    /// new top array.
    ref_type clone(Allocator&) const;

#ifdef TIGHTDB_ENABLE_REPLICATION
    struct LocalTransactLog;
    LocalTransactLog transact_log() TIGHTDB_NOEXCEPT;
    // Condition: 1 <= end - begin
    std::size_t* record_subspec_path(const Spec*, std::size_t* begin, std::size_t* end) const TIGHTDB_NOEXCEPT;
    // Condition: 1 <= end - begin
    std::size_t* record_subtable_path(std::size_t* begin, std::size_t* end) const TIGHTDB_NOEXCEPT;
    friend class Replication;
#endif

#ifdef TIGHTDB_DEBUG
    void to_dot_internal(std::ostream&) const;
#endif

    friend class Group;
    friend class Query;
    friend class ColumnMixed;
    template<class> friend class bind_ptr;
    friend class ColumnSubtableParent;
    friend class LangBindHelper;
    friend class TableViewBase;
    template<class> friend class StringNode;
    template<class> friend class BinaryNode;
    template<class, class> friend class IntegerNode;
    template<class, class> friend class BasicNode;
    template<class, class> friend class TwoColumnsNode;
    template<class> friend class SequentialGetter;
};



class Table::Parent: public ArrayParent {
protected:
    /// Must be called whenever a child Table is destroyed.
    virtual void child_destroyed(std::size_t child_ndx) = 0;

#ifdef TIGHTDB_ENABLE_REPLICATION
    virtual std::size_t* record_subtable_path(std::size_t* begin, std::size_t* end) TIGHTDB_NOEXCEPT;
#endif

    friend class Table;
};





// Implementation:

inline std::size_t Table::get_column_count() const TIGHTDB_NOEXCEPT
{
    return m_spec_set.get_column_count();
}

inline StringData Table::get_column_name(std::size_t ndx) const TIGHTDB_NOEXCEPT
{
    TIGHTDB_ASSERT(ndx < get_column_count());
    return m_spec_set.get_column_name(ndx);
}

inline std::size_t Table::get_column_index(StringData name) const
{
    return m_spec_set.get_column_index(name);
}

inline ColumnType Table::get_real_column_type(std::size_t ndx) const TIGHTDB_NOEXCEPT
{
    TIGHTDB_ASSERT(ndx < get_column_count());
    return m_spec_set.get_real_column_type(ndx);
}

inline DataType Table::get_column_type(std::size_t ndx) const TIGHTDB_NOEXCEPT
{
    TIGHTDB_ASSERT(ndx < get_column_count());
    return m_spec_set.get_column_type(ndx);
}

template <class C, ColumnType coltype>
C& Table::get_column(std::size_t ndx)
{
    ColumnBase& column = get_column_base(ndx);
#ifdef TIGHTDB_DEBUG
    validate_column_type(column, coltype, ndx);
#endif
    return static_cast<C&>(column);
}

template <class C, ColumnType coltype>
const C& Table::get_column(std::size_t ndx) const TIGHTDB_NOEXCEPT
{
    const ColumnBase& column = get_column_base(ndx);
#ifdef TIGHTDB_DEBUG
    validate_column_type(column, coltype, ndx);
#endif
    return static_cast<const C&>(column);
}


inline bool Table::has_shared_spec() const
{
    return !m_top.is_attached();
}

inline Spec& Table::get_spec()
{
    TIGHTDB_ASSERT(!has_shared_spec()); // you can only change specs on top-level tables
    return m_spec_set;
}

inline const Spec& Table::get_spec() const
{
    return m_spec_set;
}

struct Table::UnbindGuard {
    UnbindGuard(Table* t) TIGHTDB_NOEXCEPT: m_table(t) {}
    ~UnbindGuard() { if (m_table) m_table->unbind_ref(); } // FIXME: Cannot be noexcept since ~Table() may throw
    Table* operator->() const { return m_table; }
    Table* get() const { return m_table; }
    Table* release() TIGHTDB_NOEXCEPT { Table* t = m_table; m_table = 0; return t; }
private:
    Table* m_table;
};

inline ref_type Table::create_empty_table(Allocator& alloc)
{
    Array top(Array::type_HasRefs, 0, 0, alloc);
    top.add(Spec::create_empty_spec(alloc));
    top.add(Array::create_empty_array(Array::type_HasRefs, alloc)); // Columns
    return top.get_ref();
}

#ifdef _MSC_VER
#pragma warning(push)
// Disable the Microsoft warning about passing "this" as a parameter to another constructor. Here it's safe.
#pragma warning(disable: 4355)
#endif

inline Table::Table(Allocator& alloc):
    m_size(0), m_top(alloc), m_columns(alloc), m_spec_set(this, alloc), m_ref_count(1),
    m_lookup_index(0)
{
    ref_type ref = create_empty_table(alloc); // Throws
    init_from_ref(ref, 0, 0);
}

inline Table::Table(const Table& t, Allocator& alloc):
    m_size(0), m_top(alloc), m_columns(alloc), m_spec_set(this, alloc), m_ref_count(1),
    m_lookup_index(0)
{
    ref_type ref = t.clone(alloc); // Throws
    init_from_ref(ref, 0, 0);
}

inline Table::Table(RefCountTag, Allocator& alloc, ref_type top_ref,
                    Parent* parent, std::size_t ndx_in_parent):
    m_size(0), m_top(alloc), m_columns(alloc), m_spec_set(this, alloc), m_ref_count(0),
    m_lookup_index(0)
{
    init_from_ref(top_ref, parent, ndx_in_parent);
}

inline Table::Table(RefCountTag, Allocator& alloc, ref_type spec_ref, ref_type columns_ref,
                    Parent* parent, std::size_t ndx_in_parent):
    m_size(0), m_top(alloc), m_columns(alloc), m_spec_set(this, alloc), m_ref_count(0),
    m_lookup_index(0)
{
    init_from_ref(spec_ref, columns_ref, parent, ndx_in_parent);
}

<<<<<<< HEAD
inline void Table::set_index(std::size_t column_ndx)
{
    invalidate_subtables();
    set_index(column_ndx, true);
}
=======
#ifdef _MSC_VER
#pragma warning(pop)
#endif

>>>>>>> ebe082c0

inline TableRef Table::create(Allocator& alloc)
{
    ref_type ref = create_empty_table(alloc); // Throws
    Table* table = new Table(Table::RefCountTag(), alloc, ref, 0, 0); // Throws
    return table->get_table_ref();
}

inline TableRef Table::copy(Allocator& alloc) const
{
    ref_type ref = clone(alloc); // Throws
    Table* table = new Table(Table::RefCountTag(), alloc, ref, 0, 0); // Throws
    return table->get_table_ref();
}


inline void Table::insert_bool(std::size_t column_ndx, std::size_t row_ndx, bool value)
{
    insert_int(column_ndx, row_ndx, value);
}

inline void Table::insert_date(std::size_t column_ndx, std::size_t row_ndx, Date value)
{
    insert_int(column_ndx, row_ndx, value.get_date());
}

template<class E>
inline void Table::insert_enum(std::size_t column_ndx, std::size_t row_ndx, E value)
{
    insert_int(column_ndx, row_ndx, value);
}

inline void Table::insert_subtable(std::size_t col_ndx, std::size_t row_ndx)
{
    insert_subtable(col_ndx, row_ndx, 0); // Null stands for an empty table
}

template<class E>
inline void Table::set_enum(std::size_t column_ndx, std::size_t row_ndx, E value)
{
    set_int(column_ndx, row_ndx, value);
}

inline TableRef Table::get_subtable(std::size_t column_ndx, std::size_t row_ndx)
{
    return TableRef(get_subtable_ptr(column_ndx, row_ndx));
}

inline ConstTableRef Table::get_subtable(std::size_t column_ndx, std::size_t row_ndx) const
{
    return ConstTableRef(get_subtable_ptr(column_ndx, row_ndx));
}

inline bool Table::operator==(const Table& t) const
{
    return m_spec_set == t.m_spec_set && compare_rows(t);
}

inline bool Table::operator!=(const Table& t) const
{
    return m_spec_set != t.m_spec_set || !compare_rows(t);
}

inline void Table::insert_into(Table* parent, std::size_t col_ndx, std::size_t row_ndx) const
{
    parent->insert_subtable(col_ndx, row_ndx, this);
}

inline void Table::set_into_mixed(Table* parent, std::size_t col_ndx, std::size_t row_ndx) const
{
    parent->insert_mixed_subtable(col_ndx, row_ndx, this);
}


#ifdef TIGHTDB_ENABLE_REPLICATION

struct Table::LocalTransactLog {
    template<class T> void set_value(std::size_t column_ndx, std::size_t row_ndx, const T& value)
    {
        if (m_repl) m_repl->set_value(m_table, column_ndx, row_ndx, value); // Throws
    }

    template<class T> void insert_value(std::size_t column_ndx, std::size_t row_ndx, const T& value)
    {
        if (m_repl) m_repl->insert_value(m_table, column_ndx, row_ndx, value); // Throws
    }

    void row_insert_complete()
    {
        if (m_repl) m_repl->row_insert_complete(m_table); // Throws
    }

    void insert_empty_rows(std::size_t row_ndx, std::size_t num_rows)
    {
        if (m_repl) m_repl->insert_empty_rows(m_table, row_ndx, num_rows); // Throws
    }

    void remove_row(std::size_t row_ndx)
    {
        if (m_repl) m_repl->remove_row(m_table, row_ndx); // Throws
    }

    void add_int_to_column(std::size_t column_ndx, int64_t value)
    {
        if (m_repl) m_repl->add_int_to_column(m_table, column_ndx, value); // Throws
    }

    void add_index_to_column(std::size_t column_ndx)
    {
        if (m_repl) m_repl->add_index_to_column(m_table, column_ndx); // Throws
    }

    void clear_table()
    {
        if (m_repl) m_repl->clear_table(m_table); // Throws
    }

    void optimize_table()
    {
        if (m_repl) m_repl->optimize_table(m_table); // Throws
    }

    void add_column(DataType type, StringData name)
    {
        if (m_repl) m_repl->add_column(m_table, &m_table->m_spec_set, type, name); // Throws
    }

    void on_table_destroyed() TIGHTDB_NOEXCEPT
    {
        if (m_repl) m_repl->on_table_destroyed(m_table);
    }

private:
    Replication* const m_repl;
    Table* const m_table;
    LocalTransactLog(Replication* r, Table* t) TIGHTDB_NOEXCEPT: m_repl(r), m_table(t) {}
    friend class Table;
};

inline Table::LocalTransactLog Table::transact_log() TIGHTDB_NOEXCEPT
{
    return LocalTransactLog(m_top.get_alloc().get_replication(), this);
}

inline std::size_t* Table::record_subspec_path(const Spec* spec, std::size_t* begin,
                                               std::size_t* end) const TIGHTDB_NOEXCEPT
{
    if (spec != &m_spec_set) {
        TIGHTDB_ASSERT(m_spec_set.m_subSpecs.IsValid());
        return spec->record_subspec_path(&m_spec_set.m_subSpecs, begin, end);
    }
    return begin;
}

inline std::size_t* Table::record_subtable_path(std::size_t* begin,
                                                std::size_t* end) const TIGHTDB_NOEXCEPT
{
    const Array& real_top = m_top.IsValid() ? m_top : m_columns;
    std::size_t index_in_parent = real_top.get_ndx_in_parent();
    TIGHTDB_ASSERT(begin < end);
    *begin++ = index_in_parent;
    ArrayParent* parent = real_top.get_parent();
    TIGHTDB_ASSERT(parent);
    TIGHTDB_ASSERT(dynamic_cast<Parent*>(parent));
    return static_cast<Parent*>(parent)->record_subtable_path(begin, end);
}

inline std::size_t* Table::Parent::record_subtable_path(std::size_t* begin,
                                                        std::size_t*) TIGHTDB_NOEXCEPT
{
    return begin;
}

#endif // TIGHTDB_ENABLE_REPLICATION


} // namespace tightdb

#endif // TIGHTDB_TABLE_HPP<|MERGE_RESOLUTION|>--- conflicted
+++ resolved
@@ -706,18 +706,16 @@
     init_from_ref(spec_ref, columns_ref, parent, ndx_in_parent);
 }
 
-<<<<<<< HEAD
-inline void Table::set_index(std::size_t column_ndx)
-{
-    invalidate_subtables();
-    set_index(column_ndx, true);
-}
-=======
 #ifdef _MSC_VER
 #pragma warning(pop)
 #endif
 
->>>>>>> ebe082c0
+
+inline void Table::set_index(std::size_t column_ndx)
+{
+    invalidate_subtables();
+    set_index(column_ndx, true);
+}
 
 inline TableRef Table::create(Allocator& alloc)
 {
