#include <tightdb/query.hpp>
#include <tightdb/query_engine.hpp>


#define MULTITHREAD 0

using namespace tightdb;

const size_t THREAD_CHUNK_SIZE = 1000;

#define MIN(a, b)  (((a) < (b)) ? (a) : (b))
#define MAX(a, b)  (((a) > (b)) ? (a) : (b))

Query::Query(Table& table) : m_table(table.get_table_ref())
{
    Create();
}

Query::Query(const Table& table) : m_table(((Table&)table).get_table_ref())
{
    Create();
}

void Query::Create()
{
    update.push_back(0);
    update_override.push_back(0);
    first.push_back(0);
    m_threadcount = 0;
    do_delete = true;
}

// FIXME: Try to remove this
Query::Query(const Query& copy)
{
    m_table = copy.m_table;
    all_nodes = copy.all_nodes;
    update = copy.update;
    update_override = copy.update_override;
    first = copy.first;
    error_code = copy.error_code;
    m_threadcount = copy.m_threadcount;
//    copy.first[0] = 0;
    copy.do_delete = false;
    do_delete = true;
}

Query::~Query()
{
#if MULTITHREAD
    for (size_t i = 0; i < m_threadcount; i++)
        pthread_detach(threads[i]);
#endif
    if (do_delete) {
        for (size_t t = 0; t < all_nodes.size(); t++) {
            ParentNode *p = all_nodes[t];
            delete p;
        }
    }
}

// Makes query search only in rows contained in tv
Query& Query::tableview(const TableView& tv)
{
    const Array& arr = tv.get_ref_column();
    return tableview(arr);
}

// Makes query search only in rows contained in tv
Query& Query::tableview(const Array &arr)
{
    ParentNode* const p = new ARRAYNODE(arr);
    UpdatePointers(p, &p->m_child);
    return *this;
}


// Binary
Query& Query::equal(size_t column_ndx, BinaryData b)
{
    ParentNode* const p = new BINARYNODE<EQUAL>(b.pointer, b.len, column_ndx);
    UpdatePointers(p, &p->m_child);
    return *this;
}

// Generic 'simple type' condition
template <typename T, class N>
Query& Query::add_condition(size_t column_ndx, T value)
{
    ParentNode* const parent = new N(value, column_ndx);
    UpdatePointers(parent, &parent->m_child);
    return *this;
}

// int64
Query& Query::equal(size_t column_ndx, int64_t value)
{
    ParentNode* const p = new NODE<int64_t, Column, EQUAL>(value, column_ndx);
    UpdatePointers(p, &p->m_child);
    return *this;
}
Query& Query::not_equal(size_t column_ndx, int64_t value)
{
    ParentNode* const p = new NODE<int64_t, Column, NOTEQUAL>(value, column_ndx);
    UpdatePointers(p, &p->m_child);
    return *this;
}
Query& Query::greater(size_t column_ndx, int64_t value)
{
    ParentNode* const p = new NODE<int64_t, Column, GREATER>(value, column_ndx);
    UpdatePointers(p, &p->m_child);
    return *this;
}
Query& Query::greater_equal(size_t column_ndx, int64_t value)
{
    if (value > LLONG_MIN) {
        ParentNode* const p = new NODE<int64_t, Column, GREATER>(value - 1, column_ndx);
        UpdatePointers(p, &p->m_child);
    }
    // field >= LLONG_MIN has no effect
    return *this;
}
Query& Query::less_equal(size_t column_ndx, int64_t value)
{
    if (value < LLONG_MAX) {
        ParentNode* const p = new NODE<int64_t, Column, LESS>(value + 1, column_ndx);
        UpdatePointers(p, &p->m_child);
    }
    // field <= LLONG_MAX has no effect
    return *this;
}
Query& Query::less(size_t column_ndx, int64_t value)
{
    ParentNode* const p = new NODE<int64_t, Column, LESS>(value, column_ndx);
    UpdatePointers(p, &p->m_child);
    return *this;
}
Query& Query::between(size_t column_ndx, int64_t from, int64_t to)
{
    greater_equal(column_ndx, from);
    less_equal(column_ndx, to);
    return *this;
}
Query& Query::equal(size_t column_ndx, bool value)
{
    ParentNode* const p = new NODE<bool, Column, EQUAL>(value, column_ndx);
    UpdatePointers(p, &p->m_child);
    return *this;
}

// ------------- float
Query& Query::equal(size_t column_ndx, float value)
{
    return add_condition<float, BASICNODE<float, ColumnFloat, EQUAL, ArrayFloat> >(column_ndx, value);
}
Query& Query::not_equal(size_t column_ndx, float value)
{
    return add_condition<float, BASICNODE<float, ColumnFloat, NOTEQUAL, ArrayFloat> >(column_ndx, value);
}
Query& Query::greater(size_t column_ndx, float value)
{
    return add_condition<float, BASICNODE<float, ColumnFloat, GREATER, ArrayFloat> >(column_ndx, value);
}
Query& Query::greater_equal(size_t column_ndx, float value)
{
    return add_condition<float, BASICNODE<float, ColumnFloat, GREATER_EQUAL, ArrayFloat> >(column_ndx, value);
}
Query& Query::less_equal(size_t column_ndx, float value)
{
    return add_condition<float, BASICNODE<float, ColumnFloat, LESS_EQUAL, ArrayFloat> >(column_ndx, value);
}
Query& Query::less(size_t column_ndx, float value)
{
    return add_condition<float, BASICNODE<float, ColumnFloat, LESS, ArrayFloat> >(column_ndx, value);
}
Query& Query::between(size_t column_ndx, float from, float to)
{
    greater_equal(column_ndx, from);
    less_equal(column_ndx, to);
    return *this;
}

// ------------- double
Query& Query::equal(size_t column_ndx, double value)
{
    return add_condition<double, BASICNODE<double, ColumnDouble, EQUAL, ArrayDouble> >(column_ndx, value);
}
Query& Query::not_equal(size_t column_ndx, double value)
{
    return add_condition<double, BASICNODE<double, ColumnDouble, NOTEQUAL, ArrayDouble> >(column_ndx, value);
}
Query& Query::greater(size_t column_ndx, double value)
{
    return add_condition<double, BASICNODE<double, ColumnDouble, GREATER, ArrayDouble> >(column_ndx, value);
}
Query& Query::greater_equal(size_t column_ndx, double value)
{
    return add_condition<double, BASICNODE<double, ColumnDouble, GREATER_EQUAL, ArrayDouble> >(column_ndx, value);
}
Query& Query::less_equal(size_t column_ndx, double value)
{
    return add_condition<double, BASICNODE<double, ColumnDouble, LESS_EQUAL, ArrayDouble> >(column_ndx, value);
}
Query& Query::less(size_t column_ndx, double value)
{
    return add_condition<double, BASICNODE<double, ColumnDouble, LESS, ArrayDouble> >(column_ndx, value);
}
Query& Query::between(size_t column_ndx, double from, double to)
{
    greater_equal(column_ndx, from);
    less_equal(column_ndx, to);
    return *this;
}

// STRINGS
Query& Query::equal(size_t column_ndx, const char* value, bool caseSensitive)
{
    ParentNode* p;
    if (caseSensitive)
        p = new STRINGNODE<EQUAL>(value, column_ndx);
    else
        p = new STRINGNODE<EQUAL_INS>(value, column_ndx);
    UpdatePointers(p, &p->m_child);
    return *this;
}
Query& Query::begins_with(size_t column_ndx, const char* value, bool caseSensitive)
{
    ParentNode* p;
    if (caseSensitive)
        p = new STRINGNODE<BEGINSWITH>(value, column_ndx);
    else
        p = new STRINGNODE<BEGINSWITH_INS>(value, column_ndx);
    UpdatePointers(p, &p->m_child);
    return *this;
}
Query& Query::ends_with(size_t column_ndx, const char* value, bool caseSensitive)
{
    ParentNode* p;
    if (caseSensitive)
        p = new STRINGNODE<ENDSWITH>(value, column_ndx);
    else
        p = new STRINGNODE<ENDSWITH_INS>(value, column_ndx);
    UpdatePointers(p, &p->m_child);
    return *this;
}
Query& Query::contains(size_t column_ndx, const char* value, bool caseSensitive)
{
    ParentNode* p;
    if (caseSensitive)
        p = new STRINGNODE<CONTAINS>(value, column_ndx);
    else
        p = new STRINGNODE<CONTAINS_INS>(value, column_ndx);
    UpdatePointers(p, &p->m_child);
    return *this;
}
Query& Query::not_equal(size_t column_ndx, const char* value, bool caseSensitive)
{
    ParentNode* p;
    if (caseSensitive)
        p = new STRINGNODE<NOTEQUAL>(value, column_ndx);
    else
        p = new STRINGNODE<NOTEQUAL_INS>(value, column_ndx);
    UpdatePointers(p, &p->m_child);
    return *this;
}

// Grouping
Query& Query::group()
{
    update.push_back(0);
    update_override.push_back(0);
    first.push_back(0);
    return *this;
}
Query& Query::end_group()
{
    if (first.size() < 2) {
        error_code = "Unbalanced blockBegin/blockEnd";
        return *this;
    }

    if (update[update.size()-2] != 0)
        *update[update.size()-2] = first[first.size()-1];

    if (first[first.size()-2] == 0)
        first[first.size()-2] = first[first.size()-1];

    if (update_override[update_override.size()-1] != 0)
        update[update.size() - 2] = update_override[update_override.size()-1];
    else if (update[update.size()-1] != 0)
        update[update.size() - 2] = update[update.size()-1];

    first.pop_back();
    update.pop_back();
    update_override.pop_back();
    return *this;
}

Query& Query::Or()
{
    ParentNode* const o = new OR_NODE(first[first.size()-1]);
    all_nodes.push_back(o);

    first[first.size()-1] = o;
    update[update.size()-1] = &((OR_NODE*)o)->m_cond[1];
    update_override[update_override.size()-1] = &((OR_NODE*)o)->m_child;
    return *this;
}

void Query::subtable(size_t column)
{
    ParentNode* const p = new SUBTABLE(column);
    UpdatePointers(p, &p->m_child);
    // once subtable conditions have been evaluated, resume evaluation from m_child2
    subtables.push_back(&((SUBTABLE*)p)->m_child2);
    group();
}

void Query::end_subtable()
{
    end_group();

    if (update[update.size()-1] != 0)
        update[update.size()-1] = subtables[subtables.size()-1];

    subtables.pop_back();
}


size_t Query::find_next(size_t lastmatch)
{
    if (lastmatch == size_t(-1)) Init(*m_table);

    const size_t end = m_table->size();
    const size_t res = first[0]->find_first(lastmatch + 1, end);

    return (res == end) ? not_found : res;
}

TableView Query::find_all(size_t start, size_t end, size_t limit)
{
    Init(*m_table);

    if (end == size_t(-1))
        end = m_table->size();

    // User created query with no criteria; return everything
    if (first.size() == 0 || first[0] == 0) {
        TableView tv(*m_table);
        for (size_t i = start; i < end && i - start < limit; i++)
            tv.get_ref_column().add(i);
        return move(tv);
    }

    if (m_threadcount > 0) {
        // Use multithreading
        return find_all_multi(start, end);
    }

    // Use single threading
    TableView tv(*m_table);
    state_state<int64_t> st;
    st.init(TDB_FINDALL, &tv.get_ref_column(), limit);
    first[0]->aggregate<TDB_FINDALL, int64_t>(&st, start, end);
    return move(tv);
}

#if 1
template <typename R, typename T, class C>
R Query::sum(size_t column, size_t* resultcount, size_t start, size_t end, size_t limit) const
{
    if (end == size_t(-1)) 
        end = m_table->size();

    const C& c = m_table->GetColumn<T>(column);

    if (first.size() == 0 || first[0] == 0) {
        // User created query with no criteria; sum() range
        if (resultcount)
            *resultcount = end-start;

        return c.sum(start, end);
    }

    Init(*m_table);
    size_t matchcount = 0; 
    state_state<R> st;
    st.init(TDB_SUM, NULL, limit);
<<<<<<< HEAD
    double r = first[0]->aggregate<TDB_SUM, T>(&st, start, end, column, &matchcount);
=======
    double r = first[0]->aggregate<TDB_SUM, double>(&st, start, end, column, &matchcount);
>>>>>>> 8240ac49
    if (resultcount)
        *resultcount = matchcount;
    return r;
}

#else

int64_t Query::sum(size_t column, size_t* resultcount, size_t start, size_t end, size_t limit) const
{
    if (end == size_t(-1)) 
        end = m_table->size();

    const Column& c = m_table->GetColumn(column);

    if (first.size() == 0 || first[0] == 0) {
        // User created query with no criteria; sum() range
        if (resultcount)
            *resultcount = end-start;

        return c.sum(start, end);
    }

    Init(*m_table);
    size_t matchcount = 0; 
    state_state<int64_t> st;
    st.init(TDB_SUM, NULL, limit);
    int64_t r = first[0]->aggregate<TDB_SUM, int64_t>(&st, start, end, column, &matchcount);
    if (resultcount)
        *resultcount = matchcount;
    return r;
}

#endif

int64_t Query::maximum(size_t column, size_t* resultcount, size_t start, size_t end, size_t limit) const
{
    if (end == size_t(-1)) 
        end = m_table->size();

    const Column& c = m_table->GetColumn(column);

    if (first.size() == 0 || first[0] == 0) {
        // User created query with no criteria; max() range
        if (resultcount)
            *resultcount = end-start;
        return c.maximum(start, end);
    }
        
    Init(*m_table);
    size_t matchcount = 0;
    state_state<int64_t> st;
    st.init(TDB_MAX, NULL, limit);
    int64_t r = first[0]->aggregate<TDB_MAX, int64_t>(&st, start, end, column, &matchcount);
    if (resultcount)
        *resultcount = matchcount;
    return r;
}

int64_t Query::minimum(size_t column, size_t* resultcount, size_t start, size_t end, size_t limit) const
{
    if (end == size_t(-1)) 
        end = m_table->size();

    const Column& c = m_table->GetColumn(column);

    if (first.size() == 0 || first[0] == 0) {
        // User created query with no criteria; min() range
        if (resultcount)
            *resultcount = end-start;

        return c.minimum(start, end);
    }

    Init(*m_table);
    size_t matchcount = 0;
    state_state<int64_t> st;
    st.init(TDB_MIN, NULL, limit);
    int64_t r = first[0]->aggregate<TDB_MIN, int64_t>(&st, start, end, not_found, &matchcount);
    if (resultcount)
        *resultcount = matchcount;
    return r;
}

size_t Query::count(size_t start, size_t end, size_t limit) const
{
    if (end == size_t(-1)) 
        end = m_table->size();

    if (first.size() == 0 || first[0] == 0) {
        // User created query with no criteria; count all
        return (limit < end - start ? limit : end - start);
    }

    Init(*m_table);
    state_state<int64_t> st;
    st.init(TDB_COUNT, NULL, limit);
    int64_t r = first[0]->aggregate<TDB_COUNT, int64_t>(&st, start, end);
    return size_t(r);
}

#include <cstdio>

double Query::average(size_t column_ndx, size_t* resultcount, size_t start, size_t end, size_t limit) const
{
    Init(*m_table);

    size_t resultcount2 = 0;
    const int64_t sum1 = sum<int64_t, int64_t, Column>(column_ndx, &resultcount2, start, end, limit);
    const double avg1 = (double)sum1 / (double)(resultcount2 > 0 ? resultcount2 : 1);

    if (resultcount != NULL)
        *resultcount = resultcount2;
    return avg1;
}

// todo, not sure if start, end and limit could be useful for delete.
size_t Query::remove(size_t start, size_t end, size_t limit)
{
    if (end == not_found)
        end = m_table->size();

    size_t r = start;
    size_t results = 0;

    for (;;) {
        // Every remove invalidates the array cache in the nodes
        // so we have to re-initialize it before searching
        Init(*m_table);

        r = FindInternal(r, end - results);
        if (r == not_found || r == m_table->size() || results == limit)
            break;
        ++results;
        m_table->remove(r);
    }
    return results;
}

TableView Query::find_all_multi(size_t start, size_t end)
{
    (void)start;
    (void)end;

#if MULTITHREAD
    // Initialization
    Init(*m_table);
    ts.next_job = start;
    ts.end_job = end;
    ts.done_job = 0;
    ts.count = 0;
    ts.table = &table;
    ts.node = first[0];

    // Signal all threads to start
    pthread_mutex_unlock(&ts.jobs_mutex);
    pthread_cond_broadcast(&ts.jobs_cond);

    // Wait until all threads have completed
    pthread_mutex_lock(&ts.completed_mutex);
    while (ts.done_job < ts.end_job)
        pthread_cond_wait(&ts.completed_cond, &ts.completed_mutex);
    pthread_mutex_lock(&ts.jobs_mutex);
    pthread_mutex_unlock(&ts.completed_mutex);

    TableView tv(*m_table);

    // Sort search results because user expects ascending order
    std::sort (ts.chunks.begin(), ts.chunks.end(), &Query::comp);
    for (size_t i = 0; i < ts.chunks.size(); ++i) {
        const size_t from = ts.chunks[i].first;
        const size_t upto = (i == ts.chunks.size() - 1) ? size_t(-1) : ts.chunks[i + 1].first;
        size_t first = ts.chunks[i].second;

        while (first < ts.results.size() && ts.results[first] < upto && ts.results[first] >= from) {
            tv.get_ref_column().add(ts.results[first]);
            ++first;
        }
    }

    return move(tv);
#else
    return NULL;
#endif
}

int Query::set_threads(unsigned int threadcount)
{
#if MULTITHREAD
#if defined(_WIN32) || defined(__WIN32__) || defined(_WIN64)
    pthread_win32_process_attach_np ();
#endif
    pthread_mutex_init(&ts.result_mutex, NULL);
    pthread_cond_init(&ts.completed_cond, NULL);
    pthread_mutex_init(&ts.jobs_mutex, NULL);
    pthread_mutex_init(&ts.completed_mutex, NULL);
    pthread_cond_init(&ts.jobs_cond, NULL);

    pthread_mutex_lock(&ts.jobs_mutex);

    for (size_t i = 0; i < m_threadcount; ++i)
        pthread_detach(threads[i]);

    for (size_t i = 0; i < threadcount; ++i) {
        int r = pthread_create(&threads[i], NULL, query_thread, (void*)&ts);
        if (r != 0)
            TIGHTDB_ASSERT(false); //todo
    }
#endif
    m_threadcount = threadcount;
    return 0;
}

#ifdef TIGHTDB_DEBUG
std::string Query::Verify()
{
    if (first.size() == 0)
        return "";

    if (error_code != "") // errors detected by QueryInterface
        return error_code;

    if (first[0] == 0)
        return "Syntax error";

    return first[0]->Verify(); // errors detected by QueryEngine
}
#endif // TIGHTDB_DEBUG

void Query::Init(const Table& table) const
{
    if (first[0] != NULL) {
        ParentNode* const top = (ParentNode*)first[0];
        top->Init(table);
        std::vector<ParentNode*>v;
        top->gather_children(v);
    }
}

size_t Query::FindInternal(size_t start, size_t end) const
{
    if (end == size_t(-1)) 
        end = m_table->size();
    if (start == end) 
        return not_found;

    size_t r;
    if (first[0] != 0)
        r = first[0]->find_first(start, end);
    else
        r = start; // user built an empty query; return any first

    if (r == m_table->size())
        return not_found;
    else
        return r;
}

void Query::UpdatePointers(ParentNode* p, ParentNode** newnode)
{
    all_nodes.push_back(p);
    if (first[first.size()-1] == 0)
        first[first.size()-1] = p;

    if (update[update.size()-1] != 0)
        *update[update.size()-1] = p;

    update[update.size()-1] = newnode;
}

bool Query::comp(const std::pair<size_t, size_t>& a, const std::pair<size_t, size_t>& b)
{
    return a.first < b.first;
}


void* Query::query_thread(void* arg)
{
    (void)arg;
#if MULTITHREAD
    thread_state* ts = (thread_state*)arg;

    std::vector<size_t> res;
    std::vector<std::pair<size_t, size_t> > chunks;

    for (;;) {
        // Main waiting loop that waits for a query to start
        pthread_mutex_lock(&ts->jobs_mutex);
        while (ts->next_job == ts->end_job)
            pthread_cond_wait(&ts->jobs_cond, &ts->jobs_mutex);
        pthread_mutex_unlock(&ts->jobs_mutex);

        for (;;) {
            // Pick a job
            pthread_mutex_lock(&ts->jobs_mutex);
            if (ts->next_job == ts->end_job)
                break;
            const size_t chunk = MIN(ts->end_job - ts->next_job, THREAD_CHUNK_SIZE);
            const size_t mine = ts->next_job;
            ts->next_job += chunk;
            size_t r = mine - 1;
            const size_t end = mine + chunk;

            pthread_mutex_unlock(&ts->jobs_mutex);

            // Execute job
            for (;;) {
                r = ts->node->find_first(r + 1, end);
                if (r == end)
                    break;
                res.push_back(r);
            }

            // Append result in common queue shared by all threads.
            pthread_mutex_lock(&ts->result_mutex);
            ts->done_job += chunk;
            if (res.size() > 0) {
                ts->chunks.push_back(std::pair<size_t, size_t>(mine, ts->results.size()));
                ts->count += res.size();
                for (size_t i = 0; i < res.size(); i++) {
                    ts->results.push_back(res[i]);
                }
                res.clear();
            }
            pthread_mutex_unlock(&ts->result_mutex);

            // Signal main thread that we might have compleeted
            pthread_mutex_lock(&ts->completed_mutex);
            pthread_cond_signal(&ts->completed_cond);
            pthread_mutex_unlock(&ts->completed_mutex);
        }
    }
#endif
    return 0;
}

<|MERGE_RESOLUTION|>--- conflicted
+++ resolved
@@ -386,11 +386,7 @@
     size_t matchcount = 0; 
     state_state<R> st;
     st.init(TDB_SUM, NULL, limit);
-<<<<<<< HEAD
     double r = first[0]->aggregate<TDB_SUM, T>(&st, start, end, column, &matchcount);
-=======
-    double r = first[0]->aggregate<TDB_SUM, double>(&st, start, end, column, &matchcount);
->>>>>>> 8240ac49
     if (resultcount)
         *resultcount = matchcount;
     return r;
