/*************************************************************************
 *
 * TIGHTDB CONFIDENTIAL
 * __________________
 *
 *  [2011] - [2013] TightDB Inc
 *  All Rights Reserved.
 *
 * NOTICE:  All information contained herein is, and remains
 * the property of TightDB Incorporated and its suppliers,
 * if any.  The intellectual and technical concepts contained
 * herein are proprietary to TightDB Incorporated
 * and its suppliers and may be covered by U.S. and Foreign Patents,
 * patents in process, and are protected by trade secret or copyright law.
 * Dissemination of this information or reproduction of this material
 * is strictly forbidden unless prior written permission is obtained
 * from TightDB Incorporated.
 *
 **************************************************************************/
#ifndef TIGHTDB_VERSION_HPP
#define TIGHTDB_VERSION_HPP

#include <string>
#include <sstream>

#define TIGHTDB_VER_MAJOR 0
<<<<<<< HEAD
#define TIGHTDB_VER_MINOR 83
#define TIGHTDB_VER_PATCH 1
=======
#define TIGHTDB_VER_MINOR 84
#define TIGHTDB_VER_PATCH 0
>>>>>>> 1f33da1d

namespace tightdb {

enum Feature {
    feature_Debug,
    feature_Replication
};

class Version {
public:
    static int get_major() { return TIGHTDB_VER_MAJOR; }
    static int get_minor() { return TIGHTDB_VER_MINOR; }
    static int get_patch() { return TIGHTDB_VER_PATCH; }
    static std::string get_version();
    static bool is_at_least(int major, int minor, int patch);
    static bool has_feature(Feature feature);
};


} // namespace tightdb

#endif // TIGHTDB_VERSION_HPP<|MERGE_RESOLUTION|>--- conflicted
+++ resolved
@@ -24,13 +24,8 @@
 #include <sstream>
 
 #define TIGHTDB_VER_MAJOR 0
-<<<<<<< HEAD
-#define TIGHTDB_VER_MINOR 83
+#define TIGHTDB_VER_MINOR 84
 #define TIGHTDB_VER_PATCH 1
-=======
-#define TIGHTDB_VER_MINOR 84
-#define TIGHTDB_VER_PATCH 0
->>>>>>> 1f33da1d
 
 namespace tightdb {
 
