--- conflicted
+++ resolved
@@ -4404,13 +4404,8 @@
 
     size_t n = m_cols.size();
     for (size_t i = 0; i != n; ++i) {
-<<<<<<< HEAD
         if (ColumnBase* col = m_cols[i])
-            col->recursive_mark_dirty();
-=======
-        if (ColumnBase* col = reinterpret_cast<ColumnBase*>(m_cols.get(i)))
             col->recursive_mark();
->>>>>>> 84cf3aca
     }
 }
 
